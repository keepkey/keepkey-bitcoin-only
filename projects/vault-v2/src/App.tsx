--- conflicted
+++ resolved
@@ -14,11 +14,7 @@
 import { useOnboardingState } from './hooks/useOnboardingState';
 import { VaultInterface } from './components/VaultInterface';
 import { useWallet } from './contexts/WalletContext';
-<<<<<<< HEAD
-import { NoDeviceDialog } from './components/NoDeviceDialog';
-=======
 import { DialogProvider, useDialog } from './contexts/DialogContext'
->>>>>>> 2d63b3e3
 
 // Define the expected structure of DeviceFeatures from Rust
 interface DeviceFeatures {
@@ -56,64 +52,6 @@
 }
 
 function App() {
-<<<<<<< HEAD
-    // We're tracking application state from backend events
-    const [loadingStatus, setLoadingStatus] = useState<string>('Starting...');
-    const [deviceConnected, setDeviceConnected] = useState<boolean>(false);
-    const [, setDeviceInfo] = useState<DeviceInfoState | null>(null);
-    const [isSettingsOpen, setIsSettingsOpen] = useState(false);
-    const [isRestarting, setIsRestarting] = useState(false);
-    const [deviceUpdateComplete, setDeviceUpdateComplete] = useState(false);
-    const [onboardingActive, setOnboardingActive] = useState(false);
-    const [showNoDeviceDialog, setShowNoDeviceDialog] = useState(false);
-    const { showOnboarding, showError } = useCommonDialogs();
-    const { shouldShowOnboarding, loading: onboardingLoading, clearCache } = useOnboardingState();
-    
-    // Function to show device access error dialog
-    const showDeviceAccessError = (errorMessage: string) => {
-        showError("KeepKey Device Access Error", errorMessage);
-    };
-    
-    // Function to restart backend startup process
-    const handleLogoClick = async () => {
-        if (isRestarting) return; // Prevent multiple clicks
-        
-        setIsRestarting(true);
-        try {
-            console.log("Logo clicked - restarting backend startup process");
-            
-            // Show user feedback before restart
-            setLoadingStatus('Restarting backend...');
-            
-            // Call the proper backend restart command
-            await invoke('restart_backend_startup');
-            
-            console.log("✅ Backend restart command sent successfully");
-            
-        } catch (error) {
-            console.error("Failed to restart backend:", error);
-            setLoadingStatus('Backend restart failed - try again');
-            
-            // Reset the restarting flag on error
-            setTimeout(() => {
-                setIsRestarting(false);
-                setLoadingStatus('Device scan');
-            }, 3000);
-        }
-        
-        // Note: Don't reset isRestarting here - let the backend restart process complete
-        // The restart flag will be reset when new device scanning starts
-    };
-
-    // Check onboarding status on startup
-    useEffect(() => {
-        if (onboardingLoading) {
-            console.log("App.tsx: Onboarding state still loading...");
-            return;
-        }
-
-        console.log(`App.tsx: Should show onboarding: ${shouldShowOnboarding}`);
-=======
     // AppContent is an inner component with access to DialogContext
     const AppContent = () => {
         // We're tracking application state from backend events
@@ -161,7 +99,6 @@
                 }
             }
         }, [fetchedXpubs, portfolio, isSync, deviceConnected, deviceUpdateComplete, loadingStatus]);
->>>>>>> 2d63b3e3
         
         // Debug log active dialogs
         useEffect(() => {
@@ -215,30 +152,6 @@
                 setDeviceInfo(null);
                 setDeviceUpdateComplete(false);
                 
-<<<<<<< HEAD
-                // Listen for status updates from backend
-                console.log('🎯 Setting up status:update listener...');
-                unlistenStatusUpdate = await listen('status:update', (event) => {
-                    // eslint-disable-next-line @typescript-eslint/no-unsafe-assignment
-                    const payload = event.payload as any;
-                    console.log('🎯 Frontend received status update:', payload);
-                    
-                    if (payload.status) {
-                        console.log('🎯 Setting loading status to:', payload.status);
-                        setLoadingStatus(payload.status);
-                        
-                        // Reset restarting flag when backend restart is complete and scanning begins
-                        if (isRestarting && (
-                            payload.status.includes('Scanning for devices') || 
-                            payload.status.includes('Device found') ||
-                            payload.status === 'Getting features...'
-                        )) {
-                            console.log('🎯 Backend restart completed - resetting restart flag');
-                            setIsRestarting(false);
-                        }
-                    } else {
-                        console.log('❌ No status field in payload:', payload);
-=======
                 // Restart backend
                 await invoke('restart_backend_startup');
                 console.log("Backend restart initiated successfully");
@@ -254,7 +167,6 @@
                         console.log('✅ Frontend ready signal sent successfully after restart');
                     } catch (error) {
                         console.log('frontend_ready command failed after restart:', error);
->>>>>>> 2d63b3e3
                     }
                 }, 500);
             } catch (error) {
@@ -399,40 +311,7 @@
                 }
             };
 
-<<<<<<< HEAD
-                // Listen for no device detected events to show dialog
-                const unlistenNoDeviceDetected = await listen('device:no-device-detected', (event) => {
-                    console.log('No device detected event received:', event.payload);
-                    setShowNoDeviceDialog(true);
-                });
-
-                // Listen for device found events to hide no device dialog
-                const unlistenDeviceConnected = await listen('device:connected', (event) => {
-                    console.log('Device connected event received:', event.payload);
-                    setShowNoDeviceDialog(false); // Hide the no device dialog when a device connects
-                });
-
-                console.log('✅ All event listeners set up successfully');
-                
-                // Return cleanup function that removes all listeners
-                return () => {
-                    console.log('🧹 Cleaning up event listeners...');
-                    if (unlistenStatusUpdate) unlistenStatusUpdate();
-                    if (unlistenDeviceReady) unlistenDeviceReady();
-                    if (unlistenFeaturesUpdated) unlistenFeaturesUpdated();
-                    if (unlistenAccessError) unlistenAccessError();
-                    if (unlistenDeviceDisconnected) unlistenDeviceDisconnected();
-                    if (unlistenNoDeviceDetected) unlistenNoDeviceDetected();
-                    if (unlistenDeviceConnected) unlistenDeviceConnected();
-                };
-                
-            } catch (error) {
-                console.error("Failed to set up event listeners:", error);
-            }
-        };
-=======
             setupEventListeners();
->>>>>>> 2d63b3e3
 
             return () => {
                 if (unlistenStatusUpdate) unlistenStatusUpdate();
@@ -612,74 +491,10 @@
         );
     };
 
-<<<<<<< HEAD
-          {/* No device detected dialog */}
-          <NoDeviceDialog 
-            isOpen={showNoDeviceDialog}
-            onClose={() => setShowNoDeviceDialog(false)}
-          />
-
-          {/* REST and MCP links in bottom right corner */}
-          {/*<Box*/}
-          {/*  position="absolute"*/}
-          {/*  bottom="20px"*/}
-          {/*  right="20px"*/}
-          {/*  background="rgba(0, 0, 0, 0.7)"*/}
-          {/*  borderRadius="md"*/}
-          {/*  boxShadow="md"*/}
-          {/*  padding={2}*/}
-          {/*  border="1px solid rgba(100, 255, 100, 0.3)"*/}
-          {/*>*/}
-          {/*  <Flex direction="column" gap={1}>*/}
-          {/*    <Stack direction="row" gap={2} align="center">*/}
-          {/*      <Text fontSize="2xs" color="gray.300">REST:</Text>*/}
-          {/*      <Link */}
-          {/*        href="http://127.0.0.1:1646/docs" */}
-          {/*        target="_blank" */}
-          {/*        fontSize="xs" */}
-          {/*        color="blue.300"*/}
-          {/*        _hover={{ color: "blue.200", textDecoration: "underline" }}*/}
-          {/*      >*/}
-          {/*        http://127.0.0.1:1646/docs*/}
-          {/*      </Link>*/}
-          {/*    </Stack>*/}
-          {/*    <Stack direction="row" gap={2} align="center">*/}
-          {/*      <Text fontSize="2xs" color="gray.300">MCP:</Text>*/}
-          {/*      <Link */}
-          {/*        href="http://127.0.0.1:1646/mcp" */}
-          {/*        target="_blank" */}
-          {/*        fontSize="xs" */}
-          {/*        color="blue.300"*/}
-          {/*        _hover={{ color: "blue.200", textDecoration: "underline" }}*/}
-          {/*      >*/}
-          {/*        http://127.0.0.1:1646/mcp*/}
-          {/*      </Link>*/}
-          {/*      <Box position="relative">*/}
-          {/*        <Button*/}
-          {/*          size="xs"*/}
-          {/*          variant="ghost"*/}
-          {/*          colorScheme={hasCopied ? "green" : "blue"}*/}
-          {/*          aria-label="Copy MCP URL to clipboard"*/}
-          {/*          title={hasCopied ? "Copied!" : "Copy to clipboard"}*/}
-          {/*          onClick={handleCopy}*/}
-          {/*          p={1}*/}
-          {/*          minW={0}*/}
-          {/*          height="16px"*/}
-          {/*        >*/}
-          {/*          {hasCopied ? <FaCheck size="10px" /> : <FaCopy size="10px" />}*/}
-          {/*        </Button>*/}
-          {/*      </Box>*/}
-          {/*    </Stack>*/}
-          {/*  </Flex>*/}
-          {/*</Box>*/}
-        </Flex>
-      </Box>
-=======
     return (
         <DialogProvider>
             <AppContent />
         </DialogProvider>
->>>>>>> 2d63b3e3
     );
 }
 
