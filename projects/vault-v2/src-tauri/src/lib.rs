--- conflicted
+++ resolved
@@ -7,11 +7,8 @@
 mod event_controller;
 mod logging;
 mod slip132;
-<<<<<<< HEAD
 mod embedded_firmware;
-=======
 mod server;
->>>>>>> 2d63b3e3
 
 // Re-export commonly used types
 
